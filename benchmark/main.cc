#include <fstream>
#include <iostream>
#include <filesystem>
#include <string>
#include <rocksdb/db.h>

#include <zmq.hpp>
#include <stats_collector.hpp>

#include "cfg.h"

using hrc = std::chrono::high_resolution_clock;
using ns = std::chrono::nanoseconds;
using std::chrono::duration_cast;
using jsonns = nlohmann::json;
namespace fs = std::filesystem;

#define LOG(msg) \
std::cout << __FILE__ << "(" << __LINE__ << "): " << msg << std::endl


std::string sanitize_file_name(const std::string &file_path) {
    const fs::path path(file_path);
    const std::unordered_set invalid_chars = {'<', '>', ':', '"', '/', '\\', '|', '?', '*'};
    const std::unordered_set remove_chars = {'.', ' '};

    std::string sanitized = path.stem().string();

    std::replace_if(sanitized.begin(), sanitized.end(),
                    [&](const char c) { return invalid_chars.find(c) != invalid_chars.end(); },
                    '-'
    );

    sanitized.erase(
        std::remove_if(
            sanitized.begin(),
            sanitized.end(),
            [&](const char c) { return remove_chars.find(c) != remove_chars.end(); }
        ),
        sanitized.end()
    );

    return sanitized;
}


// class FlushEventListener final : public rocksdb::EventListener {
// public:
//     explicit FlushEventListener() = default;
//
//     void OnMemTableSealed(const rocksdb::MemTableInfo &mem_table_info) override {
//         LOG("memtable sealed with "
//             << mem_table_info.num_entries
//             << " entries"
//         );
//     }
// };


void benchmark(const std::string &config_path, const std::string &workload_path, const std::string &save_path) {
    auto cfg = cfg::Cfg::from_file(config_path);
    auto [opts, write_opts, read_opts, table_opts, flush_opts] = *cfg;

    std::string db_path = "/tmp/rocksdb-memtable-switching";

    rocksdb::DB *db;
    DestroyDB(db_path, opts);

    // opts.listeners.push_back(std::make_shared<FlushEventListener>());

    rocksdb::Status s;
    s = rocksdb::DB::Open(opts, db_path, &db);
    if (!s.ok()) {
        LOG(s.ToString());
        return;
    }

    // LOG("Setting write_buffer_size to 524288");
    // db->SetOptions({
    //         {"write_buffer_size", "524288"},
    //     }
    // );

    if (opts.dynamic_memtable) {
        std::string study_name =
                sanitize_file_name(workload_path) + "--" +
                sanitize_file_name(config_path);
        zmq::message_t msg(study_name.data(), study_name.size());
        db->zmq_socket_->send(msg, zmq::send_flags::none);
    }

<<<<<<< HEAD
    db->stats_collector_ = std::make_shared<StatsCollector>();
    // db->zmq_context_ = zmq::context_t();
    // db->zmq_socket_ = std::make_shared<zmq::socket_t>(db->zmq_context_, zmq::socket_type::pair);
    // db->zmq_socket_->bind("ipc:///tmp/rocksdb-memtable-switching-ipc");

=======
    LOG(opts.write_buffer_size);
    
>>>>>>> 11d4194c
    LOG("running workload " << workload_path << " with config " << config_path);
    std::istream *input;
    std::ifstream file;
    file.open(std::string(workload_path));
    input = &file;

    std::string line;
    while (std::getline(*input, line)) {
        switch (line[0]) {
            case 'I': {
                size_t i_sp = line.find(' ', 2);
                db->stats_collector_->start();
                db->Put(write_opts, line.substr(2, i_sp - 2), line.substr(i_sp + 1));
                db->stats_collector_->end(OpType::kInsert);
                break;
            }
            case 'U': {
                size_t u_sp = line.find(' ', 2);
                db->stats_collector_->start();
                db->Put(write_opts, line.substr(2, u_sp - 2), line.substr(u_sp + 1));
                db->stats_collector_->end(OpType::kUpdate);
                break;
            }
            case 'P': {
                std::string val;
                db->stats_collector_->start();
                db->Get(read_opts, line.substr(2), &val);
                db->stats_collector_->end(OpType::kQueryPoint);
                break;
            }
            case 'R': {
                // Range Query
                size_t rq_sp = line.find(' ', 2);
                rocksdb::Iterator *it = db->NewIterator(read_opts);
                std::string rq_k_beg = line.substr(2, rq_sp - 2);
                std::string rq_k_end = line.substr(rq_sp + 1);
                db->stats_collector_->start();
                for (
                    it->Seek(rq_k_beg);
                    it->Valid() && it->key().ToString() < rq_k_end;
                    it->Next()
                ) {
                    auto _ = it->value();
                }
                db->stats_collector_->end(OpType::kQueryRange);
                break;
            }
            case 'D': {
                db->stats_collector_->start();
                db->Delete(write_opts, line.substr(2));
                db->stats_collector_->end(OpType::kDeletePoint);
                break;
            }
            case 'X': {
                // Range Delete
                size_t rd_sp = line.find(' ', 2);
                db->stats_collector_->start();
                db->DeleteRange(write_opts, line.substr(2, rd_sp - 2), line.substr(rd_sp + 1));
                db->stats_collector_->end(OpType::kDeleteRange);
                break;
            }
            default:
                LOG("ERROR: unknown operation in workload: " << line[0]);
        }
    }

    const auto save_path_dir = fs::path(save_path);
    const auto save_path_file = fs::path(
        sanitize_file_name(workload_path) + "--" +
        sanitize_file_name(config_path) + ".results.json"
    );
    LOG("Writing results to file " << save_path_file.string());
    db->stats_collector_->write_to_file(save_path_dir / save_path_file);

    if (opts.dynamic_memtable) {
        std::string end_string = "end";
        zmq::message_t msg(end_string.data(), end_string.size());
        db->zmq_socket_->send(msg, zmq::send_flags::none);
        db->zmq_socket_->close();
    }
    delete db;
}

bool ends_with(const std::string &str, const std::string &suffix) {
    return str.size() >= suffix.size() &&
           str.compare(str.size() - suffix.size(), suffix.size(), suffix) == 0;
}

int main(int argc, char *argv[]) {
    if (argc < 2) {
        LOG("Usage: " << argv[0] << " <workload_run_path>");
        return 1;
    }
    std::string workload_run_path = argv[1];
    if (!fs::exists(workload_run_path)) {
        LOG("workload_run_path " << workload_run_path << " does not exist");
        return 1;
    }
    if (!fs::is_directory(workload_run_path)) {
        LOG("workload_run_path " << workload_run_path << " is not a directory");
        return 1;
    }

    std::vector<std::string> configs;
    std::vector<std::string> workloads;

    for (const auto &entry: fs::directory_iterator(workload_run_path)) {
        const std::string path = entry.path().string();
        const std::string filename = entry.path().filename().string();

        if (ends_with(filename, ".txt")) {
            workloads.push_back(path);
        } else if (ends_with(filename, ".options.json")) {
            configs.push_back(path);
        }
    }

    LOG("Workloads");
    for (const auto &path: workloads) {
        LOG("  " << path);
    }
    LOG("Configs");
    for (const auto &path: configs) {
        LOG("  " << path);
    }

    for (const auto &config: configs) {
        for (const auto &workload: workloads) {
            if (
                (workload == "../benchmark-runs/dynamic/5k_i-445k_pq.txt" &&
                 config == "../benchmark-runs/dynamic/vector.options.json")
                ||
                (workload == "../benchmark-runs/dynamic/250k_i-250k_pq.txt" &&
                 config == "../benchmark-runs/dynamic/vector.options.json")
                ||
                (workload == "../benchmark-runs/dynamic/dynamic.txt" &&
                 config == "../benchmark-runs/dynamic/vector.options.json")
            ) {
                LOG("Skipping slow workload");
                continue;
            }
            benchmark(
                config,
                workload,
                workload_run_path
            );
        }
    }

    return 0;
}<|MERGE_RESOLUTION|>--- conflicted
+++ resolved
@@ -1,11 +1,11 @@
+#include <filesystem>
 #include <fstream>
 #include <iostream>
-#include <filesystem>
+#include <rocksdb/db.h>
 #include <string>
-#include <rocksdb/db.h>
-
+
+#include <stats_collector.hpp>
 #include <zmq.hpp>
-#include <stats_collector.hpp>
 
 #include "cfg.h"
 
@@ -15,40 +15,40 @@
 using jsonns = nlohmann::json;
 namespace fs = std::filesystem;
 
-#define LOG(msg) \
-std::cout << __FILE__ << "(" << __LINE__ << "): " << msg << std::endl
-
+#define LOG(msg)                                                               \
+  std::cout << __FILE__ << "(" << __LINE__ << "): " << msg << std::endl
 
 std::string sanitize_file_name(const std::string &file_path) {
-    const fs::path path(file_path);
-    const std::unordered_set invalid_chars = {'<', '>', ':', '"', '/', '\\', '|', '?', '*'};
-    const std::unordered_set remove_chars = {'.', ' '};
-
-    std::string sanitized = path.stem().string();
-
-    std::replace_if(sanitized.begin(), sanitized.end(),
-                    [&](const char c) { return invalid_chars.find(c) != invalid_chars.end(); },
-                    '-'
-    );
-
-    sanitized.erase(
-        std::remove_if(
-            sanitized.begin(),
-            sanitized.end(),
-            [&](const char c) { return remove_chars.find(c) != remove_chars.end(); }
-        ),
-        sanitized.end()
-    );
-
-    return sanitized;
+  const fs::path path(file_path);
+  const std::unordered_set invalid_chars = {'<',  '>', ':', '"', '/',
+                                            '\\', '|', '?', '*'};
+  const std::unordered_set remove_chars = {'.', ' '};
+
+  std::string sanitized = path.stem().string();
+
+  std::replace_if(
+      sanitized.begin(), sanitized.end(),
+      [&](const char c) {
+        return invalid_chars.find(c) != invalid_chars.end();
+      },
+      '-');
+
+  sanitized.erase(std::remove_if(sanitized.begin(), sanitized.end(),
+                                 [&](const char c) {
+                                   return remove_chars.find(c) !=
+                                          remove_chars.end();
+                                 }),
+                  sanitized.end());
+
+  return sanitized;
 }
-
 
 // class FlushEventListener final : public rocksdb::EventListener {
 // public:
 //     explicit FlushEventListener() = default;
 //
-//     void OnMemTableSealed(const rocksdb::MemTableInfo &mem_table_info) override {
+//     void OnMemTableSealed(const rocksdb::MemTableInfo &mem_table_info)
+//     override {
 //         LOG("memtable sealed with "
 //             << mem_table_info.num_entries
 //             << " entries"
@@ -56,197 +56,183 @@
 //     }
 // };
 
-
-void benchmark(const std::string &config_path, const std::string &workload_path, const std::string &save_path) {
-    auto cfg = cfg::Cfg::from_file(config_path);
-    auto [opts, write_opts, read_opts, table_opts, flush_opts] = *cfg;
-
-    std::string db_path = "/tmp/rocksdb-memtable-switching";
-
-    rocksdb::DB *db;
-    DestroyDB(db_path, opts);
-
-    // opts.listeners.push_back(std::make_shared<FlushEventListener>());
-
-    rocksdb::Status s;
-    s = rocksdb::DB::Open(opts, db_path, &db);
-    if (!s.ok()) {
-        LOG(s.ToString());
-        return;
-    }
-
-    // LOG("Setting write_buffer_size to 524288");
-    // db->SetOptions({
-    //         {"write_buffer_size", "524288"},
-    //     }
-    // );
-
-    if (opts.dynamic_memtable) {
-        std::string study_name =
-                sanitize_file_name(workload_path) + "--" +
-                sanitize_file_name(config_path);
-        zmq::message_t msg(study_name.data(), study_name.size());
-        db->zmq_socket_->send(msg, zmq::send_flags::none);
-    }
-
-<<<<<<< HEAD
-    db->stats_collector_ = std::make_shared<StatsCollector>();
-    // db->zmq_context_ = zmq::context_t();
-    // db->zmq_socket_ = std::make_shared<zmq::socket_t>(db->zmq_context_, zmq::socket_type::pair);
-    // db->zmq_socket_->bind("ipc:///tmp/rocksdb-memtable-switching-ipc");
-
-=======
-    LOG(opts.write_buffer_size);
-    
->>>>>>> 11d4194c
-    LOG("running workload " << workload_path << " with config " << config_path);
-    std::istream *input;
-    std::ifstream file;
-    file.open(std::string(workload_path));
-    input = &file;
-
-    std::string line;
-    while (std::getline(*input, line)) {
-        switch (line[0]) {
-            case 'I': {
-                size_t i_sp = line.find(' ', 2);
-                db->stats_collector_->start();
-                db->Put(write_opts, line.substr(2, i_sp - 2), line.substr(i_sp + 1));
-                db->stats_collector_->end(OpType::kInsert);
-                break;
-            }
-            case 'U': {
-                size_t u_sp = line.find(' ', 2);
-                db->stats_collector_->start();
-                db->Put(write_opts, line.substr(2, u_sp - 2), line.substr(u_sp + 1));
-                db->stats_collector_->end(OpType::kUpdate);
-                break;
-            }
-            case 'P': {
-                std::string val;
-                db->stats_collector_->start();
-                db->Get(read_opts, line.substr(2), &val);
-                db->stats_collector_->end(OpType::kQueryPoint);
-                break;
-            }
-            case 'R': {
-                // Range Query
-                size_t rq_sp = line.find(' ', 2);
-                rocksdb::Iterator *it = db->NewIterator(read_opts);
-                std::string rq_k_beg = line.substr(2, rq_sp - 2);
-                std::string rq_k_end = line.substr(rq_sp + 1);
-                db->stats_collector_->start();
-                for (
-                    it->Seek(rq_k_beg);
-                    it->Valid() && it->key().ToString() < rq_k_end;
-                    it->Next()
-                ) {
-                    auto _ = it->value();
-                }
-                db->stats_collector_->end(OpType::kQueryRange);
-                break;
-            }
-            case 'D': {
-                db->stats_collector_->start();
-                db->Delete(write_opts, line.substr(2));
-                db->stats_collector_->end(OpType::kDeletePoint);
-                break;
-            }
-            case 'X': {
-                // Range Delete
-                size_t rd_sp = line.find(' ', 2);
-                db->stats_collector_->start();
-                db->DeleteRange(write_opts, line.substr(2, rd_sp - 2), line.substr(rd_sp + 1));
-                db->stats_collector_->end(OpType::kDeleteRange);
-                break;
-            }
-            default:
-                LOG("ERROR: unknown operation in workload: " << line[0]);
-        }
-    }
-
-    const auto save_path_dir = fs::path(save_path);
-    const auto save_path_file = fs::path(
-        sanitize_file_name(workload_path) + "--" +
-        sanitize_file_name(config_path) + ".results.json"
-    );
-    LOG("Writing results to file " << save_path_file.string());
-    db->stats_collector_->write_to_file(save_path_dir / save_path_file);
-
-    if (opts.dynamic_memtable) {
-        std::string end_string = "end";
-        zmq::message_t msg(end_string.data(), end_string.size());
-        db->zmq_socket_->send(msg, zmq::send_flags::none);
-        db->zmq_socket_->close();
-    }
-    delete db;
+void benchmark(const std::string &config_path, const std::string &workload_path,
+               const std::string &save_path) {
+  auto cfg = cfg::Cfg::from_file(config_path);
+  auto [opts, write_opts, read_opts, table_opts, flush_opts] = *cfg;
+
+  std::string db_path = "/tmp/rocksdb-memtable-switching";
+
+  rocksdb::DB *db;
+  DestroyDB(db_path, opts);
+
+  // opts.listeners.push_back(std::make_shared<FlushEventListener>());
+
+  rocksdb::Status s;
+  s = rocksdb::DB::Open(opts, db_path, &db);
+  if (!s.ok()) {
+    LOG(s.ToString());
+    return;
+  }
+
+  // LOG("Setting write_buffer_size to 524288");
+  // db->SetOptions({
+  //         {"write_buffer_size", "524288"},
+  //     }
+  // );
+
+  if (opts.dynamic_memtable) {
+    std::string study_name = sanitize_file_name(workload_path) + "--" +
+                             sanitize_file_name(config_path);
+    zmq::message_t msg(study_name.data(), study_name.size());
+    db->zmq_socket_->send(msg, zmq::send_flags::none);
+  }
+
+  db->stats_collector_ = std::make_shared<StatsCollector>();
+  // db->zmq_context_ = zmq::context_t();
+  // db->zmq_socket_ = std::make_shared<zmq::socket_t>(db->zmq_context_,
+  // zmq::socket_type::pair);
+  // db->zmq_socket_->bind("ipc:///tmp/rocksdb-memtable-switching-ipc");
+
+  LOG(opts.write_buffer_size);
+
+  LOG("running workload " << workload_path << " with config " << config_path);
+  std::istream *input;
+  std::ifstream file;
+  file.open(std::string(workload_path));
+  input = &file;
+
+  std::string line;
+  while (std::getline(*input, line)) {
+    switch (line[0]) {
+    case 'I': {
+      size_t i_sp = line.find(' ', 2);
+      db->stats_collector_->start();
+      db->Put(write_opts, line.substr(2, i_sp - 2), line.substr(i_sp + 1));
+      db->stats_collector_->end(OpType::kInsert);
+      break;
+    }
+    case 'U': {
+      size_t u_sp = line.find(' ', 2);
+      db->stats_collector_->start();
+      db->Put(write_opts, line.substr(2, u_sp - 2), line.substr(u_sp + 1));
+      db->stats_collector_->end(OpType::kUpdate);
+      break;
+    }
+    case 'P': {
+      std::string val;
+      db->stats_collector_->start();
+      db->Get(read_opts, line.substr(2), &val);
+      db->stats_collector_->end(OpType::kQueryPoint);
+      break;
+    }
+    case 'R': {
+      // Range Query
+      size_t rq_sp = line.find(' ', 2);
+      rocksdb::Iterator *it = db->NewIterator(read_opts);
+      std::string rq_k_beg = line.substr(2, rq_sp - 2);
+      std::string rq_k_end = line.substr(rq_sp + 1);
+      db->stats_collector_->start();
+      for (it->Seek(rq_k_beg); it->Valid() && it->key().ToString() < rq_k_end;
+           it->Next()) {
+        auto _ = it->value();
+      }
+      db->stats_collector_->end(OpType::kQueryRange);
+      break;
+    }
+    case 'D': {
+      db->stats_collector_->start();
+      db->Delete(write_opts, line.substr(2));
+      db->stats_collector_->end(OpType::kDeletePoint);
+      break;
+    }
+    case 'X': {
+      // Range Delete
+      size_t rd_sp = line.find(' ', 2);
+      db->stats_collector_->start();
+      db->DeleteRange(write_opts, line.substr(2, rd_sp - 2),
+                      line.substr(rd_sp + 1));
+      db->stats_collector_->end(OpType::kDeleteRange);
+      break;
+    }
+    default:
+      LOG("ERROR: unknown operation in workload: " << line[0]);
+    }
+  }
+
+  const auto save_path_dir = fs::path(save_path);
+  const auto save_path_file =
+      fs::path(sanitize_file_name(workload_path) + "--" +
+               sanitize_file_name(config_path) + ".results.json");
+  LOG("Writing results to file " << save_path_file.string());
+  db->stats_collector_->write_to_file(save_path_dir / save_path_file);
+
+  if (opts.dynamic_memtable) {
+    std::string end_string = "end";
+    zmq::message_t msg(end_string.data(), end_string.size());
+    db->zmq_socket_->send(msg, zmq::send_flags::none);
+    db->zmq_socket_->close();
+  }
+  delete db;
 }
 
 bool ends_with(const std::string &str, const std::string &suffix) {
-    return str.size() >= suffix.size() &&
-           str.compare(str.size() - suffix.size(), suffix.size(), suffix) == 0;
+  return str.size() >= suffix.size() &&
+         str.compare(str.size() - suffix.size(), suffix.size(), suffix) == 0;
 }
 
 int main(int argc, char *argv[]) {
-    if (argc < 2) {
-        LOG("Usage: " << argv[0] << " <workload_run_path>");
-        return 1;
-    }
-    std::string workload_run_path = argv[1];
-    if (!fs::exists(workload_run_path)) {
-        LOG("workload_run_path " << workload_run_path << " does not exist");
-        return 1;
-    }
-    if (!fs::is_directory(workload_run_path)) {
-        LOG("workload_run_path " << workload_run_path << " is not a directory");
-        return 1;
-    }
-
-    std::vector<std::string> configs;
-    std::vector<std::string> workloads;
-
-    for (const auto &entry: fs::directory_iterator(workload_run_path)) {
-        const std::string path = entry.path().string();
-        const std::string filename = entry.path().filename().string();
-
-        if (ends_with(filename, ".txt")) {
-            workloads.push_back(path);
-        } else if (ends_with(filename, ".options.json")) {
-            configs.push_back(path);
-        }
-    }
-
-    LOG("Workloads");
-    for (const auto &path: workloads) {
-        LOG("  " << path);
-    }
-    LOG("Configs");
-    for (const auto &path: configs) {
-        LOG("  " << path);
-    }
-
-    for (const auto &config: configs) {
-        for (const auto &workload: workloads) {
-            if (
-                (workload == "../benchmark-runs/dynamic/5k_i-445k_pq.txt" &&
-                 config == "../benchmark-runs/dynamic/vector.options.json")
-                ||
-                (workload == "../benchmark-runs/dynamic/250k_i-250k_pq.txt" &&
-                 config == "../benchmark-runs/dynamic/vector.options.json")
-                ||
-                (workload == "../benchmark-runs/dynamic/dynamic.txt" &&
-                 config == "../benchmark-runs/dynamic/vector.options.json")
-            ) {
-                LOG("Skipping slow workload");
-                continue;
-            }
-            benchmark(
-                config,
-                workload,
-                workload_run_path
-            );
-        }
-    }
-
-    return 0;
+  if (argc < 2) {
+    LOG("Usage: " << argv[0] << " <workload_run_path>");
+    return 1;
+  }
+  std::string workload_run_path = argv[1];
+  if (!fs::exists(workload_run_path)) {
+    LOG("workload_run_path " << workload_run_path << " does not exist");
+    return 1;
+  }
+  if (!fs::is_directory(workload_run_path)) {
+    LOG("workload_run_path " << workload_run_path << " is not a directory");
+    return 1;
+  }
+
+  std::vector<std::string> configs;
+  std::vector<std::string> workloads;
+
+  for (const auto &entry : fs::directory_iterator(workload_run_path)) {
+    const std::string path = entry.path().string();
+    const std::string filename = entry.path().filename().string();
+
+    if (ends_with(filename, ".txt")) {
+      workloads.push_back(path);
+    } else if (ends_with(filename, ".options.json")) {
+      configs.push_back(path);
+    }
+  }
+
+  LOG("Workloads");
+  for (const auto &path : workloads) {
+    LOG("  " << path);
+  }
+  LOG("Configs");
+  for (const auto &path : configs) {
+    LOG("  " << path);
+  }
+
+  for (const auto &config : configs) {
+    for (const auto &workload : workloads) {
+      if ((workload == "../benchmark-runs/dynamic/5k_i-445k_pq.txt" &&
+           config == "../benchmark-runs/dynamic/vector.options.json") ||
+          (workload == "../benchmark-runs/dynamic/250k_i-250k_pq.txt" &&
+           config == "../benchmark-runs/dynamic/vector.options.json") ||
+          (workload == "../benchmark-runs/dynamic/dynamic.txt" &&
+           config == "../benchmark-runs/dynamic/vector.options.json")) {
+        LOG("Skipping slow workload");
+        continue;
+      }
+      benchmark(config, workload, workload_run_path);
+    }
+  }
+
+  return 0;
 }