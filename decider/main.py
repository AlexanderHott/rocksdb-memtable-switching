--- conflicted
+++ resolved
@@ -209,10 +209,6 @@
         output.write(f"{ret}\n")
         output.flush()
 
-<<<<<<< HEAD
     output.close()
     study.trials_dataframe().to_csv(f"{study.study_name}-results.csv")
-=======
-    study.trials_dataframe().to_csv(f"{study.study_name}-results.csv")
-
->>>>>>> e83a0da6
+
